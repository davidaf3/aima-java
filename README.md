--- conflicted
+++ resolved
@@ -452,17 +452,14 @@
        <td></td>
    </tr>
    <tr>
-<<<<<<< HEAD
        <td>13.?</td>
        <td>??</td>
        <td><a href="https://github.com/aimacode/aima-pseudocode/blob/master/md/DT-Agent.md">DT-Agent</a></td>
        <td><a href="core/src/main/java/aima/core/agent/basic/DecisionTheoreticAgent.java">DT-Agent</a></td>
-=======
        <td>7.?</td>
        <td>?</td>
        <td>Propositional-Logic-Sentence</td>
        <td><a href="core/src/main/java/aima/core/logic/basic/propositional/parsing/ast/Sentence.java">Sentence</a></td>
->>>>>>> 877ee73f
    </tr>
    </tbody>
 </table>
